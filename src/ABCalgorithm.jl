#File which defined all the algorithms. Each algorithm takes in an ABCtype


"""
    runabc(ABCsetup::ABCtype, targetdata; progress = false, verbose = false, parallel = true)

Run ABC with ABCsetup defining the algorithm and inputs to algorithm, targetdata is the data we wish to fit the model to and will be used as an input for the simulation function defined in ABCsetup. If progress is set to `true` a progress meter will be shown. Inference will be run in parallel via multithreading if `parallel = true`. The environmental variable JULIA_NUM_THREADS needs to be set prior to launching a julia session.
"""
function runabc(ABCsetup::ABCRejection, targetdata; progress = false, verbose = false, parallel = false)

  #initalize array of particles
  particlesall = Array{ParticleRejection}(undef, ABCsetup.maxiterations)

  if progress
    p = Progress(ABCsetup.nparticles, 1, "Running ABC rejection algorithm...", 30)
  end

  if parallel
    Printf.@printf("Preparing to run in parallel on %i processors\n", nthreads())

    particles = Array{ParticleRejection}(undef, ABCsetup.maxiterations)
    distvec = zeros(Float64, ABCsetup.maxiterations) #store distances in an array
    i = Atomic{Int64}(0)
    cntr = Atomic{Int64}(0)
    @threads for its = 1:ABCsetup.maxiterations

      if i[] > ABCsetup.nparticles
        break
      end

      #get new proposal parameters
      newparams = getproposal(ABCsetup.prior, ABCsetup.nparams)
      #simulate with new parameters
      dist, out = ABCsetup.simfunc(newparams, ABCsetup.constants, targetdata)
      #keep track of all particles incase we don't reach nparticles with dist < ϵ
      particlesall[its] = ParticleRejection(newparams, dist, out)

      #if simulated data is less than target tolerance accept particle
      if dist < ABCsetup.ϵ
        particles[its] = ParticleRejection(newparams, dist, out)
        distvec[its] = dist
        atomic_add!(i, 1)
      end
      atomic_add!(cntr,1)

    end
    # Remove particles that are still #undef and corresponding distances
    idx = [isassigned(particles,ii) for ii in eachindex(particles)]
    particles = particles[idx]
    distvec = distvec[idx]
    i = length(particles)    # Number of accepted particles
    its = cntr[]    # Total number of simulations

  else
    Printf.@printf("Preparing to run in serial on %i processor\n", 1)

    particles = Array{ParticleRejection}(undef, ABCsetup.nparticles)
    distvec = zeros(Float64, ABCsetup.nparticles) #store distances in an array
    i = 1 #set particle indicator to 1
    its = 0 #keep track of number of iterations
    while (i < (ABCsetup.nparticles + 1)) & (its < ABCsetup.maxiterations)

      its += 1
      #get new proposal parameters
      newparams = getproposal(ABCsetup.prior, ABCsetup.nparams)
      #simulate with new parameters
      dist, out = ABCsetup.simfunc(newparams, ABCsetup.constants, targetdata)
      #keep track of all particles incase we don't reach nparticles with dist < ϵ
      particlesall[its] = ParticleRejection(newparams, dist, out)

      #if simulated data is less than target tolerance accept particle
      if dist < ABCsetup.ϵ
        particles[i] = ParticleRejection(newparams, dist, out)
        distvec[i] = dist
        i +=1
        if progress
          next!(p)
        end
      end
    end
    i -= 1    # Correct to total number of particels
  end

  if i < ABCsetup.nparticles
    @warn "Only accepted $(i) particles with ϵ < $(ABCsetup.ϵ). \n\tYou may want to increase ϵ or increase maxiterations. \n\t Resorting to taking the $(ABCsetup.nparticles) particles with smallest distance"
    d = map(p -> p.distance, particlesall)
    particles = particlesall[sortperm(d)[1:ABCsetup.nparticles]]
    distvec = map(p -> p.distance, particles)
  elseif i > ABCsetup.nparticles
    particles = particles[1:ABCsetup.nparticles]
    distvec = distvec[1:ABCsetup.nparticles]
  end

  out = ABCrejectionresults(particles, its, ABCsetup, distvec)
  return out
end


function runabc(ABCsetup::ABCRejectionModel, targetdata; progress = false, verbose = false)

  ABCsetup.nmodels > 1 || error("Only 1 model specified, use ABCRejection method to estimate parameters for a single model")

  #initalize array of particles
  particles = Array{ParticleRejectionModel}(undef,
                ABCsetup.Models[1].nparticles)

  i = 1 #set particle indicator to 1
  its = 0 #keep track of number of iterations
  distvec = zeros(Float64, ABCsetup.Models[1].nparticles) #store distances in an array

  if progress
    p = Progress(ABCsetup.Models[1].nparticles, 1, "Running ABC rejection algorithm...", 30)
  end

  while (i < (ABCsetup.Models[1].nparticles + 1)) & (its < ABCsetup.Models[1].maxiterations)

    its += 1
    #sample uniformly from models
    model = rand(1:ABCsetup.nmodels)
    #get new proposal parameters
    newparams = getproposal(ABCsetup.Models[model].prior, ABCsetup.Models[model].nparams)
    #simulate with new parameters
    dist, out = ABCsetup.Models[model].simfunc(newparams, ABCsetup.Models[model].constants, targetdata)

    #if simulated data is less than target tolerance accept particle
    if dist < ABCsetup.Models[1].ϵ
      particles[i] = ParticleRejectionModel(newparams, model, dist, out)
      distvec[i] = dist
      i +=1
      if progress
        next!(p)
      end
    end
  end

  i > ABCsetup.Models[1].nparticles || error("Only accepted $(i) particles with ϵ < $(ABCsetup.Models[1].ϵ). \n\tDecrease ϵ or increase maxiterations ")

  out = ABCrejectionmodelresults(particles, its, ABCsetup, distvec)
  return out
end

function runabc(ABCsetup::ABCSMC, targetdata; verbose = false, progress = false, parallel = false)

  #run first population with parameters sampled from prior
  if verbose
    println("##################################################")
    println("Use ABC rejection to get first population")
  end
  ABCrejresults = runabc(ABCRejection(ABCsetup.simfunc, ABCsetup.nparams,
                  ABCsetup.ϵ1, ABCsetup.prior; nparticles = ABCsetup.nparticles,
                  maxiterations = ABCsetup.maxiterations,
                  constants = ABCsetup.constants), targetdata,
                  progress = progress, parallel = parallel);

  oldparticles, weights = setupSMCparticles(ABCrejresults, ABCsetup)
  ABCsetup.kernel.kernel_parameters = (maximum(ABCrejresults.parameters, dims = 1) - minimum(ABCrejresults.parameters, dims = 1) ./2)[:]
  ϵ = quantile(ABCrejresults.dist, ABCsetup.α) # set new ϵ to αth quantile
  ϵvec = [ϵ] #store epsilon values
  numsims = [ABCrejresults.numsims] #keep track of number of simualtions
  particles = Array{ParticleSMC}(undef, ABCsetup.nparticles) #define particles array

  if verbose
    println("Running ABC SMC... \n")
  end

  if parallel
    Printf.@printf("Preparing to run in parallel on %i processors\n", nthreads())
  else
    Printf.@printf("Preparing to run in serial on %i processor\n", 1)
  end

  popnum = 1
  finalpop = false

  if sum(ABCrejresults.dist .< ABCsetup.ϵT) == ABCsetup.nparticles
      @warn "Target ϵ reached with ABCRejection algorithm, no need to use ABC SMC algorithm, returning ABCRejection output..."
      return ABCrejresults
  end

  while (ϵ > ABCsetup.ϵT) & (sum(numsims) < ABCsetup.maxiterations)

    if progress
<<<<<<< HEAD
      p = Progress(ABCsetup.nparticles, 1, "ABC SMC population $(popnum), new ϵ: $(round(ϵ, digits = 2))...", 30)
=======
      p = Progress(ABCsetup.nparticles, 1, "ABC SMC population $(popnum), new ϵ: $(round(ϵ, digits=2))...", 30)
>>>>>>> a628734b
    end

    if parallel

      # Arrays initialised with length maxiterations to enable use of unique index ii
      particles = Array{ParticleSMC}(undef, ABCsetup.maxiterations)
      distvec = zeros(Float64, ABCsetup.maxiterations)
      i = Atomic{Int64}(0)
      its = Atomic{Int64}(0)

      @threads for ii = 1:ABCsetup.maxiterations

        if i[] > ABCsetup.nparticles
          break
        end

        j = wsample(1:ABCsetup.nparticles, weights)
        particle = oldparticles[j]
        newparticle = perturbparticle(particle, ABCsetup.kernel)
        priorp = priorprob(newparticle.params, ABCsetup.prior)
        if priorp == 0.0 #return to beginning of loop if prior probability is 0
          continue
        end

        #simulate with new parameters
        dist, out = ABCsetup.simfunc(newparticle.params, ABCsetup.constants, targetdata)

        #if simulated data is less than target tolerance accept particle
        if dist < ϵ
          particles[ii] = newparticle
          distvec[ii] = dist
          particles[ii].other = out
          particles[ii].distance = dist
          atomic_add!(i, 1)
        end

        atomic_add!(its,1)
      end

      # Remove particles that are still #undef and corresponding distances
      idx = [isassigned(particles,ii) for ii in eachindex(particles)]
      particles = particles[idx][1:ABCsetup.nparticles]
      distvec = distvec[idx][1:ABCsetup.nparticles]
      its = its[]

    else
      particles = Array{ParticleSMC}(undef, ABCsetup.nparticles)
      distvec = zeros(Float64, ABCsetup.nparticles)
      i = 1 #set particle indicator to 1
      its = 1

      while i < ABCsetup.nparticles + 1

        j = wsample(1:ABCsetup.nparticles, weights)
        particle = oldparticles[j]
        newparticle = perturbparticle(particle, ABCsetup.kernel)
        priorp = priorprob(newparticle.params, ABCsetup.prior)
        if priorp == 0.0 #return to beginning of loop if prior probability is 0
          continue
        end

        #simulate with new parameters
        dist, out = ABCsetup.simfunc(newparticle.params, ABCsetup.constants, targetdata)

        #if simulated data is less than target tolerance accept particle
        if dist < ϵ
          particles[i] = newparticle
          particles[i].other = out
          particles[i].distance = dist
          distvec[i] = dist
          i += 1
          if progress
            next!(p)
          end
        end
        its += 1
      end
    end

    particles, weights = smcweights(particles, oldparticles, ABCsetup.prior, ABCsetup.kernel)
    ABCsetup.kernel.kernel_parameters = ABCsetup.kernel.calculate_kernel_parameters(particles)
    oldparticles = particles

    if finalpop == true
      break
    end

    ϵ = quantile(distvec, ABCsetup.α)

    if ϵ < ABCsetup.ϵT
      ϵ = ABCsetup.ϵT
      push!(ϵvec, ϵ)
      push!(numsims, its)
      popnum = popnum + 1
      finalpop = true
      continue
    end

    push!(ϵvec, ϵ)
    push!(numsims, its)

    if ((( abs(ϵvec[end - 1] - ϵ )) / ϵvec[end - 1]) < ABCsetup.convergence) == true
      if verbose
        println("\nNew ϵ is within $(round(ABCsetup.convergence * 100, digits=2))% of previous population, stop ABC SMC\n")
      end
      break
    end

    popnum = popnum + 1

    if verbose
      println("##################################################")
      show(ABCSMCresults(particles, numsims, ABCsetup, ϵvec))
      println("##################################################\n")
    end
  end
  if sum(numsims) >= ABCsetup.maxiterations
    if verbose
      println("\nPassed maxiterations=$(ABCsetup.maxiterations), stop ABC SMC\n")
    end
  end

  out = ABCSMCresults(particles, numsims, ABCsetup, ϵvec)
  return out
end

"""
    runabc(ABCsetup::ABCtype, targetdata; progress = false, verbose = false)

When the SMC algorithms are used, a print out at the end of each population will be made if verbose = true.
"""
function runabc(ABCsetup::ABCSMCModel, targetdata; verbose = false, progress = false)

  ABCsetup.nmodels > 1 || error("Only 1 model specified, use ABCSMC method to estimate parameters for a single model")

  #run first population with parameters sampled from prior
  if verbose
    println("##################################################")
    println("Use ABC rejection to get first population")
  end
  ABCrejresults = runabc(ABCRejectionModel(
            map(x -> x.simfunc, ABCsetup.Models),
            map(x -> x.nparams, ABCsetup.Models),
            ABCsetup.Models[1].ϵ1,
            map(x -> x.prior, ABCsetup.Models),
            constants = map(x -> x.constants, ABCsetup.Models),
            nparticles = ABCsetup.Models[1].nparticles,
            maxiterations = ABCsetup.Models[1].maxiterations),
            targetdata);

  oldparticles, weights = setupSMCparticles(ABCrejresults, ABCsetup)
  ϵ = quantile(ABCrejresults.dist, ABCsetup.α) # set new ϵ to αth quantile
  ϵvec = [ϵ] #store epsilon values
  numsims = [ABCrejresults.numsims] #keep track of number of simulations
  particles = Array{ParticleSMCModel}(undef, ABCsetup.nparticles) #define particles array
  weights, modelprob = getparticleweights(oldparticles, ABCsetup)
  ABCsetup = modelselection_kernel(ABCsetup, oldparticles)

  modelprob = ABCrejresults.modelfreq

  if verbose
    println("Run ABC SMC \n")
  end

  popnum = 1
  finalpop = false

  if verbose
    println(ABCSMCmodelresults(oldparticles, numsims, ABCsetup, ϵvec))
  end

  if sum(ABCrejresults.dist .< ABCsetup.ϵT) == ABCsetup.nparticles
      @warn "Target ϵ reached with ABCRejection algorithm, no need to use ABC SMC algorithm, returning ABCRejection output..."
      return ABCrejresults
  end

  while (ϵ >= ABCsetup.ϵT) & (sum(numsims) <= ABCsetup.maxiterations)

    i = 1 #set particle indicator to 1
    particles = Array{ParticleSMCModel}(undef, ABCsetup.nparticles)
    distvec = zeros(Float64, ABCsetup.nparticles)
    its = 1

<<<<<<< HEAD
    if progress
      p = Progress(ABCsetup.nparticles, 1, "ABC SMC population $(popnum), new ϵ: $(round(ϵ, digits = 2))...", 30)
=======
    if progress == true
      p = Progress(ABCsetup.nparticles, 1, "ABC SMC population $(popnum), new ϵ: $(round(ϵ, digits=2))...", 30)
>>>>>>> a628734b
    end
    while i < ABCsetup.nparticles + 1

      #draw model from previous model probabilities
      mstar = wsample(1:ABCsetup.nmodels, modelprob)
      #perturb model
      mdoublestar = perturbmodel(ABCsetup, mstar, modelprob)
      # sample particle with correct model
      j = wsample(1:ABCsetup.nparticles, weights[mdoublestar, :])
      particletemp = oldparticles[j]
      #perturb particle
      newparticle = perturbparticle(particletemp, ABCsetup.Models[mdoublestar].kernel)
      #calculate priorprob
      priorp = priorprob(newparticle.params, ABCsetup.Models[mdoublestar].prior)

      if priorp == 0.0 #return to beginning of loop if prior probability is 0
        continue
      end

      #simulate with new parameters
      dist, out = ABCsetup.Models[mdoublestar].simfunc(newparticle.params, ABCsetup.Models[mdoublestar].constants, targetdata)

      #if simulated data is less than target tolerance accept particle
      if dist < ϵ
        particles[i] = newparticle
        particles[i].other = out
        particles[i].distance = dist
        distvec[i] = dist
        i += 1
        if progress
          next!(p)
        end
      end

      its += 1
    end

    particles, weights = smcweightsmodel(particles, oldparticles, ABCsetup, modelprob)
    weights, modelprob = getparticleweights(particles, ABCsetup)
    ABCsetup = modelselection_kernel(ABCsetup, particles)
    oldparticles = particles

    if finalpop == true
      break
    end

    ϵ = quantile(distvec, ABCsetup.α)

    if ϵ < ABCsetup.ϵT
      ϵ = ABCsetup.ϵT
      push!(ϵvec, ϵ)
      push!(numsims, its)
      popnum = popnum + 1
      finalpop = true
      continue
    end

    push!(ϵvec, ϵ)
    push!(numsims, its)

    if verbose
      println("##################################################")
      println(ABCSMCmodelresults(particles, numsims, ABCsetup, ϵvec))
      println("##################################################\n")
    end

    if ((( abs(ϵvec[end - 1] - ϵ )) / ϵvec[end - 1]) < ABCsetup.convergence) == true
<<<<<<< HEAD
      println("New ϵ is within $(round(ABCsetup.convergence * 100, digits = 2))% of previous population, stop ABC SMC")
=======
      println("New ϵ is within $(round(ABCsetup.convergence * 100, digits=2))% of previous population, stop ABC SMC")
>>>>>>> a628734b
      break
    end

    popnum = popnum + 1
  end

  out = ABCSMCmodelresults(particles, numsims, ABCsetup, ϵvec)
  return out
end<|MERGE_RESOLUTION|>--- conflicted
+++ resolved
@@ -180,11 +180,7 @@
   while (ϵ > ABCsetup.ϵT) & (sum(numsims) < ABCsetup.maxiterations)
 
     if progress
-<<<<<<< HEAD
       p = Progress(ABCsetup.nparticles, 1, "ABC SMC population $(popnum), new ϵ: $(round(ϵ, digits = 2))...", 30)
-=======
-      p = Progress(ABCsetup.nparticles, 1, "ABC SMC population $(popnum), new ϵ: $(round(ϵ, digits=2))...", 30)
->>>>>>> a628734b
     end
 
     if parallel
@@ -368,13 +364,8 @@
     distvec = zeros(Float64, ABCsetup.nparticles)
     its = 1
 
-<<<<<<< HEAD
     if progress
       p = Progress(ABCsetup.nparticles, 1, "ABC SMC population $(popnum), new ϵ: $(round(ϵ, digits = 2))...", 30)
-=======
-    if progress == true
-      p = Progress(ABCsetup.nparticles, 1, "ABC SMC population $(popnum), new ϵ: $(round(ϵ, digits=2))...", 30)
->>>>>>> a628734b
     end
     while i < ABCsetup.nparticles + 1
 
@@ -442,11 +433,7 @@
     end
 
     if ((( abs(ϵvec[end - 1] - ϵ )) / ϵvec[end - 1]) < ABCsetup.convergence) == true
-<<<<<<< HEAD
       println("New ϵ is within $(round(ABCsetup.convergence * 100, digits = 2))% of previous population, stop ABC SMC")
-=======
-      println("New ϵ is within $(round(ABCsetup.convergence * 100, digits=2))% of previous population, stop ABC SMC")
->>>>>>> a628734b
       break
     end
 
